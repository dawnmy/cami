--- conflicted
+++ resolved
@@ -724,7 +724,6 @@
         .unwrap_or_else(|| CANONICAL_RANKS.len().saturating_sub(1));
     let mut result = vec![None; CANONICAL_RANKS.len()];
 
-<<<<<<< HEAD
     if let Some(taxonomy) = taxonomy {
         if let Some(taxid) = parse_taxid(&entry.taxid).or_else(|| highest_taxid_in_taxpath(entry)) {
             fill_lineage_from_taxonomy(&mut result, entry_rank_index, taxonomy, taxid);
@@ -737,26 +736,13 @@
         normalized = split_taxpath(&entry.taxpathsn)
             .into_iter()
             .filter_map(|part| normalize_taxpath_component(&part))
-=======
-    let mut normalized = taxid_lineage(entry);
-
-    if normalized.is_empty() {
-        normalized = split_taxpath(&entry.taxpathsn)
-            .iter()
-            .filter_map(|part| normalize_taxpath_component(part))
->>>>>>> 76838258
             .collect();
     }
 
     if normalized.is_empty() {
         normalized = split_taxpath(&entry.taxpath)
-<<<<<<< HEAD
             .into_iter()
             .filter_map(|part| normalize_taxpath_component(&part))
-=======
-            .iter()
-            .filter_map(|part| normalize_taxpath_component(part))
->>>>>>> 76838258
             .collect();
     }
 
@@ -879,7 +865,6 @@
         .map(|id| format!("taxid:{}", id))
 }
 
-<<<<<<< HEAD
 fn infer_superkingdom(entry: &Entry, taxonomy: Option<&Taxonomy>) -> Option<String> {
     if let Some(taxonomy) = taxonomy {
         if let Some(tid) = parse_taxid(&entry.taxid).or_else(|| highest_taxid_in_taxpath(entry)) {
@@ -889,9 +874,6 @@
         }
     }
 
-=======
-fn infer_superkingdom(entry: &ProfileEntry) -> Option<String> {
->>>>>>> 76838258
     for component in split_taxpath(&entry.taxpathsn) {
         if let Some(label) =
             normalize_taxpath_component(&component).and_then(|value| detect_superkingdom(&value))
@@ -1415,7 +1397,6 @@
     #[test]
     fn unifrac_uses_taxid_lineage_even_when_names_differ() {
         let rank = "species";
-<<<<<<< HEAD
         let gt_entry = Entry {
             taxid: "123".to_string(),
             rank: rank.to_string(),
@@ -1439,21 +1420,6 @@
             taxid: pred_entry.taxid.clone(),
             percentage: pred_entry.percentage,
             lineage: Arc::from(compute_lineage(&pred_entry, rank, None).into_boxed_slice()),
-=======
-        let gt = vec![ProfileEntry {
-            taxid: "123".to_string(),
-            rank: rank.to_string(),
-            percentage: 100.0,
-            taxpath: "1|2|123".to_string(),
-            taxpathsn: "Root|Clade|Species alpha".to_string(),
-        }];
-        let pred = vec![ProfileEntry {
-            taxid: "123".to_string(),
-            rank: rank.to_string(),
-            percentage: 100.0,
-            taxpath: "1|2|123".to_string(),
-            taxpathsn: "Root|Synonym|Species beta".to_string(),
->>>>>>> 76838258
         }];
         let result = unifrac(rank, &gt, &pred);
         assert!(result.weighted.unwrap_or(1.0) < 1e-12);
