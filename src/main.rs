<<<<<<< HEAD
mod cami;
mod commands;
mod expression;
mod processing;
mod taxonomy;

use anyhow::Result;
use clap::{Parser, Subcommand};
use std::path::PathBuf;

use commands::{
    fillup::{self as fillup_cmd, FillupConfig},
    filter::{self as filter_cmd, FilterConfig},
    list::{self as list_cmd, ListConfig},
    preview::{self as preview_cmd, PreviewConfig},
    renorm::{self as renorm_cmd, RenormConfig},
};
=======
use anyhow::{Context, Result, anyhow};
use clap::{Parser, Subcommand};
use std::cmp::{max, min};
use std::collections::HashMap;
use std::fs::File;
use std::io::{self, BufRead, BufReader, Write};
use std::path::PathBuf;
// std::io::Write not directly needed in this scope
use flate2::read::GzDecoder;
use reqwest::blocking::get;
use std::fs;
use tar::Archive;
>>>>>>> 395e240f

#[derive(Parser)]
#[command(author, version, about)]
struct Cli {
    #[command(subcommand)]
    command: Commands,
}

#[derive(Subcommand)]
enum Commands {
    /// Filter CAMI profiling data
    Filter {
        /// Filter expression, e.g. "r==species & a>=0.1"
        expression: String,
        /// Output file (defaults to stdout)
        #[arg(short, long)]
        output: Option<PathBuf>,
        /// Fill up missing higher ranks using NCBI taxdump (downloads to ~/.cami)
        #[arg(long)]
        fill_up: bool,
        /// Target rank to fill up to (inclusive)
        #[arg(long, default_value = "phylum")]
        to_rank: String,
        /// Renormalize percentages to 100 per rank after filtering/filling
        #[arg(long)]
        renorm: bool,
        /// Input CAMI file
        #[arg(value_name = "INPUT", index = 2)]
        input: Option<PathBuf>,
    },
    /// List samples and per-rank summaries
    List {
        /// Input CAMI file
        #[arg(value_name = "INPUT", index = 1)]
        input: Option<PathBuf>,
    },
    /// Preview first N entries per sample
    Preview {
        /// Number of entries per sample to show
        #[arg(short = 'n', long, default_value_t = 5)]
        n: usize,
        /// Input CAMI file
        #[arg(value_name = "INPUT", index = 1)]
        input: Option<PathBuf>,
    },
<<<<<<< HEAD
    /// Renormalize abundances to 100 per rank for each sample
    Renorm {
        /// Input CAMI file
        #[arg(value_name = "INPUT", index = 1)]
        input: Option<PathBuf>,
        /// Output file (defaults to stdout)
        #[arg(short, long)]
        output: Option<PathBuf>,
    },
    /// Fill up samples to populate missing ranks using taxonomy lineages
    Fillup {
        /// Input CAMI file
        #[arg(value_name = "INPUT", index = 1)]
        input: Option<PathBuf>,
        /// Output file (defaults to stdout)
        #[arg(short, long)]
        output: Option<PathBuf>,
        /// Target rank to fill to (inclusive). Defaults to the highest declared rank
        #[arg(long)]
        to_rank: Option<String>,
    },
=======
}

#[derive(Debug, Clone)]
struct Sample {
    id: String,
    version: Option<String>,
    ranks: Vec<String>,
    entries: Vec<Entry>,
}

#[derive(Debug, Clone)]
struct Entry {
    taxid: String,
    rank: String,
    taxpath: String,
    taxpathsn: String,
    percentage: f64,
}

#[derive(Debug, Clone)]
struct TaxNode {
    parent: String,
    rank: String,
}

#[derive(Debug, Clone)]
struct Taxonomy {
    nodes: HashMap<String, TaxNode>,
    names: HashMap<String, String>,
    ancestors: HashMap<String, Vec<String>>,
}

fn parse_cami(path: &PathBuf) -> Result<Vec<Sample>> {
    let file = File::open(path).with_context(|| format!("opening {}", path.display()))?;
    let reader = BufReader::new(file);

    let mut samples = Vec::new();
    let mut current: Option<Sample> = None;

    for line in reader.lines() {
        let line = line?;
        let line = line.trim_end();
        if line.is_empty() {
            continue;
        }
        if line.starts_with('#') {
            continue;
        }
        if line.starts_with("@SampleID:") {
            if let Some(s) = current.take() {
                samples.push(s);
            }
            let id = line[10..].trim().to_string();
            current = Some(Sample {
                id,
                version: None,
                ranks: Vec::new(),
                entries: Vec::new(),
            });
            continue;
        }
        if line.starts_with("@Version:") {
            if let Some(s) = current.as_mut() {
                s.version = Some(line[9..].trim().to_string());
            }
            continue;
        }
        if line.starts_with("@Ranks:") {
            if let Some(s) = current.as_mut() {
                let ranks = line[7..].trim().split('|').map(|s| s.to_string()).collect();
                s.ranks = ranks;
            }
            continue;
        }
        if line.starts_with("@@TAXID") {
            // header for table, skip
            continue;
        }

        // Data row: TAXID<TAB>RANK<TAB>TAXPATH<TAB>TAXPATHSN<TAB>PERCENTAGE
        let fields: Vec<&str> = line.split('\t').collect();
        if fields.len() < 5 {
            // some files may use multiple spaces; try splitting on whitespace
            let fields_ws: Vec<&str> = line.split_whitespace().collect();
            if fields_ws.len() < 5 {
                continue;
            }
            if let Some(s) = current.as_mut() {
                let entry = Entry {
                    taxid: fields_ws[0].to_string(),
                    rank: fields_ws[1].to_string(),
                    taxpath: fields_ws[2].to_string(),
                    taxpathsn: fields_ws[3].to_string(),
                    percentage: fields_ws[4].parse().unwrap_or(0.0),
                };
                s.entries.push(entry);
            }
            continue;
        }

        if let Some(s) = current.as_mut() {
            let entry = Entry {
                taxid: fields[0].to_string(),
                rank: fields[1].to_string(),
                taxpath: fields[2].to_string(),
                taxpathsn: fields[3].to_string(),
                percentage: fields[4].parse().unwrap_or(0.0),
            };
            s.entries.push(entry);
        }
    }

    if let Some(s) = current.take() {
        samples.push(s);
    }

    Ok(samples)
}

#[derive(Debug)]
enum Expr {
    And(Box<Expr>, Box<Expr>),
    Or(Box<Expr>, Box<Expr>),
    Atom(String),
}

// Tokenize expression into atoms, parentheses and operators & and |
fn parse_expression(s: &str) -> Result<Expr> {
    let s = s.replace("&&", "&").replace("||", "|");
    let chars: Vec<char> = s.chars().collect();

    let mut pos = 0;

    fn skip_ws(chars: &Vec<char>, pos: &mut usize) {
        while *pos < chars.len() && chars[*pos].is_whitespace() {
            *pos += 1;
        }
    }

    fn parse_primary(chars: &Vec<char>, pos: &mut usize) -> Result<Expr> {
        skip_ws(chars, pos);
        if *pos >= chars.len() {
            return Err(anyhow::anyhow!("unexpected end"));
        }
        if chars[*pos] == '(' {
            *pos += 1;
            let e = parse_or(chars, pos)?;
            skip_ws(chars, pos);
            if *pos < chars.len() && chars[*pos] == ')' {
                *pos += 1;
                Ok(e)
            } else {
                Err(anyhow::anyhow!("missing )"))
            }
        } else {
            // read until whitespace or & or |
            let start = *pos;
            while *pos < chars.len()
                && !chars[*pos].is_whitespace()
                && chars[*pos] != '&'
                && chars[*pos] != '|'
                && chars[*pos] != ')'
            {
                *pos += 1;
            }
            let atom: String = chars[start..*pos]
                .iter()
                .collect::<String>()
                .trim()
                .to_string();
            Ok(Expr::Atom(atom))
        }
    }

    fn parse_and(chars: &Vec<char>, pos: &mut usize) -> Result<Expr> {
        let mut left = parse_primary(chars, pos)?;
        skip_ws(chars, pos);
        while *pos < chars.len() && chars[*pos] == '&' {
            *pos += 1;
            let right = parse_primary(chars, pos)?;
            left = Expr::And(Box::new(left), Box::new(right));
            skip_ws(chars, pos);
        }
        Ok(left)
    }

    fn parse_or(chars: &Vec<char>, pos: &mut usize) -> Result<Expr> {
        let mut left = parse_and(chars, pos)?;
        skip_ws(chars, pos);
        while *pos < chars.len() && chars[*pos] == '|' {
            *pos += 1;
            let right = parse_and(chars, pos)?;
            left = Expr::Or(Box::new(left), Box::new(right));
            skip_ws(chars, pos);
        }
        Ok(left)
    }

    let e = parse_or(&chars, &mut pos)?;
    Ok(e)
}

fn eval_expr(
    e: &Expr,
    samples: &Vec<Sample>,
    sample: &Sample,
    entry: &Entry,
    sample_index: usize,
    taxonomy: Option<&Taxonomy>,
) -> bool {
    match e {
        Expr::And(a, b) => {
            eval_expr(a, samples, sample, entry, sample_index, taxonomy)
                && eval_expr(b, samples, sample, entry, sample_index, taxonomy)
        }
        Expr::Or(a, b) => {
            eval_expr(a, samples, sample, entry, sample_index, taxonomy)
                || eval_expr(b, samples, sample, entry, sample_index, taxonomy)
        }
        Expr::Atom(s) => eval_atom(s, samples, sample, entry, sample_index, taxonomy),
    }
}

fn eval_atom(
    s: &str,
    samples: &Vec<Sample>,
    sample: &Sample,
    entry: &Entry,
    sample_index: usize,
    taxonomy: Option<&Taxonomy>,
) -> bool {
    let s = s.trim();
    if s.starts_with("rank==") {
        let v = s[6..].trim();
        return entry.rank == v;
    }
    if s.starts_with("rank<=") {
        let v = s[6..].trim();
        if let Some(pos_v) = sample.ranks.iter().position(|r| r == v) {
            if let Some(pos_e) = sample.ranks.iter().position(|r| r == &entry.rank) {
                return pos_e >= pos_v;
            }
        }
        return false;
    }
    if s.starts_with("rank<") {
        let v = s[5..].trim();
        if let Some(pos_v) = sample.ranks.iter().position(|r| r == v) {
            if let Some(pos_e) = sample.ranks.iter().position(|r| r == &entry.rank) {
                return pos_e > pos_v;
            }
        }
        return false;
    }
    if s.starts_with("rank>=") {
        let v = s[7..].trim();
        if let Some(pos_v) = sample.ranks.iter().position(|r| r == v) {
            if let Some(pos_e) = sample.ranks.iter().position(|r| r == &entry.rank) {
                return pos_e <= pos_v;
            }
        }
        return false;
    }
    if s.starts_with("rank>") {
        let v = s[5..].trim();
        if let Some(pos_v) = sample.ranks.iter().position(|r| r == v) {
            if let Some(pos_e) = sample.ranks.iter().position(|r| r == &entry.rank) {
                return pos_e < pos_v;
            }
        }
        return false;
    }

    if s.starts_with("sample==") {
        let v = s[8..].trim();
        if v.contains(':') {
            let parts: Vec<&str> = v.split(':').map(|p| p.trim()).collect();
            if parts.len() == 2 {
                let start = parts[0];
                let end = parts[1];
                if let (Ok(sa), Ok(ea)) = (start.parse::<usize>(), end.parse::<usize>()) {
                    let low = min(sa, ea);
                    let high = max(sa, ea);
                    return (low..=high).contains(&(sample_index + 1));
                }
                let mut start_idx: Option<usize> = None;
                let mut end_idx: Option<usize> = None;
                for (idx, smp) in samples.iter().enumerate() {
                    if start_idx.is_none() && smp.id == start {
                        start_idx = Some(idx);
                    }
                    if smp.id == end {
                        end_idx = Some(idx);
                    }
                }
                if let (Some(a), Some(b)) = (start_idx, end_idx) {
                    let low = min(a, b);
                    let high = max(a, b);
                    return (low..=high).contains(&sample_index);
                }
            }
            return false;
        }
        if v.contains(',') {
            let vals: Vec<&str> = v.split(',').map(|p| p.trim()).collect();
            return vals.iter().any(|val| {
                if let Ok(idx) = val.parse::<usize>() {
                    idx == sample_index + 1
                } else {
                    *val == sample.id
                }
            });
        }
        return if let Ok(idx) = v.parse::<usize>() {
            idx == sample_index + 1
        } else {
            v == sample.id
        };
    }

    if s.starts_with("abundance") {
        if let Some(idx) = s.find("<=") {
            let val: f64 = s[idx + 2..].trim().parse().unwrap_or(0.0);
            return entry.percentage <= val;
        }
        if let Some(idx) = s.find(">=") {
            let val: f64 = s[idx + 2..].trim().parse().unwrap_or(0.0);
            return entry.percentage >= val;
        }
        if let Some(idx) = s.find("==") {
            let val: f64 = s[idx + 2..].trim().parse().unwrap_or(0.0);
            return (entry.percentage - val).abs() < 1e-9;
        }
        if let Some(idx) = s.find('>') {
            let val: f64 = s[idx + 1..].trim().parse().unwrap_or(0.0);
            return entry.percentage > val;
        }
        if let Some(idx) = s.find('<') {
            let val: f64 = s[idx + 1..].trim().parse().unwrap_or(0.0);
            return entry.percentage < val;
        }
    }

    // tax operations: tax==, tax<=, tax<, with optional leading ! for negation
    let mut negate = false;
    let mut s2 = s;
    if s2.starts_with('!') {
        negate = true;
        s2 = &s2[1..];
    }
    if s2.starts_with("tax") {
        if taxonomy.is_none() {
            // without taxdump, fall back to simple taxpath string checks (less robust)
            if s2.starts_with("tax==") {
                let v = s2[5..].trim();
                let contains = entry
                    .taxpath
                    .split('|')
                    .last()
                    .map(|t| t == v)
                    .unwrap_or(false);
                return if negate { !contains } else { contains };
            }
            if s2.starts_with("tax<=") {
                let v = s2[5..].trim();
                let contains = entry.taxpath.split('|').any(|t| t == v);
                return if negate { !contains } else { contains };
            }
            if s2.starts_with("tax<") {
                let v = s2[4..].trim();
                let contains = entry.taxpath.split('|').any(|t| t == v);
                let eq = entry
                    .taxpath
                    .split('|')
                    .last()
                    .map(|t| t == v)
                    .unwrap_or(false);
                let res = contains && !eq;
                return if negate { !res } else { res };
            }
            return false;
        }

        let taxonomy = taxonomy.unwrap();
        let v = if s2.starts_with("tax==") {
            Some(s2[5..].trim())
        } else if s2.starts_with("tax<=") {
            Some(s2[5..].trim())
        } else if s2.starts_with("tax<") {
            Some(s2[4..].trim())
        } else {
            None
        };
        if v.is_none() {
            return false;
        }
        let target = v.unwrap();
        if s2.starts_with("tax==") {
            let res = entry.taxid == target;
            return if negate { !res } else { res };
        }
        let ancestors = taxonomy.ancestors.get(&entry.taxid);
        if s2.starts_with("tax<=") {
            let res = ancestors
                .map(|anc| anc.iter().any(|t| t == target))
                .unwrap_or(false)
                || entry.taxid == target;
            return if negate { !res } else { res };
        }
        if s2.starts_with("tax<") {
            let is_ancestor = ancestors
                .map(|anc| anc.iter().any(|t| t == target))
                .unwrap_or(false);
            let res = (is_ancestor || entry.taxid == target) && entry.taxid != target;
            return if negate { !res } else { res };
        }
    }

    false
}

fn expr_needs_taxdump(e: &Expr) -> bool {
    match e {
        Expr::And(a, b) | Expr::Or(a, b) => expr_needs_taxdump(a) || expr_needs_taxdump(b),
        Expr::Atom(s) => s.contains("tax"),
    }
}

fn write_cami(samples: &Vec<Sample>, out: &mut dyn io::Write) -> Result<()> {
    for s in samples {
        writeln!(out, "@SampleID:{}", s.id)?;
        if let Some(v) = &s.version {
            writeln!(out, "@Version:{}", v)?;
        }
        if !s.ranks.is_empty() {
            writeln!(out, "@Ranks:{}", s.ranks.join("|"))?;
        }
        writeln!(out, "@@TAXID\tRANK\tTAXPATH\tTAXPATHSN\tPERCENTAGE")?;
        for e in &s.entries {
            writeln!(
                out,
                "{}\t{}\t{}\t{}\t{}",
                e.taxid, e.rank, e.taxpath, e.taxpathsn, e.percentage
            )?;
        }
    }
    Ok(())
}

fn ensure_taxdump(dir: &PathBuf) -> Result<()> {
    fs::create_dir_all(dir)?;
    let nodes = dir.join("nodes.dmp");
    let names = dir.join("names.dmp");
    if nodes.exists() && names.exists() {
        return Ok(());
    }
    // download taxdump.tar.gz
    let url = "https://ftp.ncbi.nlm.nih.gov/pub/taxonomy/taxdump.tar.gz";
    let resp = get(url)?;
    let bytes = resp.bytes()?;
    let gz = GzDecoder::new(&bytes[..]);
    let mut ar = Archive::new(gz);
    ar.unpack(dir)?;
    Ok(())
}

fn build_ancestors(nodes: &HashMap<String, TaxNode>) -> HashMap<String, Vec<String>> {
    fn helper(
        taxid: &str,
        nodes: &HashMap<String, TaxNode>,
        cache: &mut HashMap<String, Vec<String>>,
    ) -> Vec<String> {
        if let Some(existing) = cache.get(taxid) {
            return existing.clone();
        }
        let mut res = Vec::new();
        if let Some(node) = nodes.get(taxid) {
            if node.parent != taxid {
                res.push(node.parent.clone());
                let mut parent_line = helper(&node.parent, nodes, cache);
                res.append(&mut parent_line);
            }
        }
        cache.insert(taxid.to_string(), res.clone());
        res
    }

    let mut cache: HashMap<String, Vec<String>> = HashMap::new();
    let keys: Vec<String> = nodes.keys().cloned().collect();
    for taxid in keys {
        if !cache.contains_key(&taxid) {
            helper(&taxid, nodes, &mut cache);
        }
    }
    cache
}

fn parse_taxdump(dir: &PathBuf) -> Result<Taxonomy> {
    let mut nodes: HashMap<String, TaxNode> = HashMap::new();
    let mut names = HashMap::new();
    let nodes_path = dir.join("nodes.dmp");
    let names_path = dir.join("names.dmp");
    let f = File::open(&names_path).with_context(|| "opening names.dmp")?;
    for line in BufReader::new(f).lines() {
        let l = line?;
        let parts: Vec<&str> = l.split("\t|\t").collect();
        if parts.len() >= 2 {
            let taxid = parts[0].trim().to_string();
            let name = parts[1].trim().to_string();
            names.insert(taxid, name);
        }
    }
    let f2 = File::open(&nodes_path).with_context(|| "opening nodes.dmp")?;
    for line in BufReader::new(f2).lines() {
        let l = line?;
        let parts: Vec<&str> = l.split("\t|\t").collect();
        if parts.len() >= 3 {
            let taxid = parts[0].trim().to_string();
            let parent = parts[1].trim().to_string();
            let rank = parts[2].trim().to_string();
            nodes.insert(taxid, TaxNode { parent, rank });
        }
    }
    let ancestors = build_ancestors(&nodes);
    Ok(Taxonomy {
        nodes,
        names,
        ancestors,
    })
}

impl Taxonomy {
    fn lineage(&self, taxid: &str) -> Vec<(String, String, String)> {
        let mut res = Vec::new();
        let mut cur = taxid.to_string();
        let mut seen = std::collections::HashSet::new();
        while !seen.contains(&cur) {
            seen.insert(cur.clone());
            if let Some(node) = self.nodes.get(&cur) {
                let name = self.names.get(&cur).cloned().unwrap_or_else(|| cur.clone());
                res.push((cur.clone(), node.rank.clone(), name));
                if node.parent == cur {
                    break;
                }
                cur = node.parent.clone();
            } else {
                let name = self.names.get(&cur).cloned().unwrap_or_else(|| cur.clone());
                res.push((cur.clone(), "no_rank".to_string(), name));
                break;
            }
        }
        res.reverse();
        res
    }
}

fn fill_up_samples(samples: &mut Vec<Sample>, to_rank: &str, taxonomy: &Taxonomy) {
    for s in samples.iter_mut() {
        if s.entries.is_empty() {
            continue;
        }
        let Some(target_pos) = s.ranks.iter().position(|r| r == to_rank) else {
            continue;
        };
        let mut acc: HashMap<(String, String), f64> = HashMap::new();
        for e in &s.entries {
            let lineage = taxonomy.lineage(&e.taxid);
            if lineage.is_empty() {
                continue;
            }
            let mut rank_to_taxid: HashMap<String, String> = HashMap::new();
            for (tid, rnk, _name) in &lineage {
                rank_to_taxid.insert(rnk.clone(), tid.clone());
            }
            if let Some(entry_pos) = s.ranks.iter().position(|r| r == &e.rank) {
                let start = min(entry_pos, target_pos);
                let end = max(entry_pos, target_pos);
                for pos in start..=end {
                    let target_rank = &s.ranks[pos];
                    if let Some(taxid_for_rank) = rank_to_taxid.get(target_rank) {
                        let key = (taxid_for_rank.clone(), target_rank.clone());
                        *acc.entry(key).or_insert(0.0) += e.percentage;
                    }
                }
            }
        }
        if acc.is_empty() {
            continue;
        }
        let mut new_entries: Vec<Entry> = acc
            .into_iter()
            .map(|((tid, rank), pct)| {
                let lineage = taxonomy.lineage(&tid);
                let taxpath = lineage
                    .iter()
                    .map(|(t, _, _)| t.clone())
                    .collect::<Vec<_>>()
                    .join("|");
                let taxpathsn = lineage
                    .iter()
                    .map(|(_, _, n)| n.clone())
                    .collect::<Vec<_>>()
                    .join("|");
                Entry {
                    taxid: tid,
                    rank,
                    taxpath,
                    taxpathsn,
                    percentage: pct,
                }
            })
            .collect();
        new_entries.sort_by(|a, b| {
            let pa = s
                .ranks
                .iter()
                .position(|r| r == &a.rank)
                .unwrap_or(usize::MAX);
            let pb = s
                .ranks
                .iter()
                .position(|r| r == &b.rank)
                .unwrap_or(usize::MAX);
            if pa == pb {
                a.taxpath.cmp(&b.taxpath)
            } else {
                pa.cmp(&pb)
            }
        });
        s.entries = new_entries;
    }
}

fn renormalize(samples: &mut Vec<Sample>) {
    for s in samples.iter_mut() {
        let mut by_rank: HashMap<String, Vec<usize>> = HashMap::new();
        for (i, e) in s.entries.iter().enumerate() {
            by_rank.entry(e.rank.clone()).or_default().push(i);
        }
        for (_r, idxs) in by_rank {
            let sum: f64 = idxs.iter().map(|&i| s.entries[i].percentage).sum();
            if sum == 0.0 {
                continue;
            }
            for &i in &idxs {
                s.entries[i].percentage = s.entries[i].percentage / sum * 100.0;
            }
        }
    }
>>>>>>> 395e240f
}

fn main() -> Result<()> {
    let cli = Cli::parse();
    match &cli.command {
        Commands::Filter {
            expression,
            output,
            fill_up,
            to_rank,
            renorm,
            input,
        } => {
<<<<<<< HEAD
            let cfg = FilterConfig {
                expression,
                output: output.as_ref(),
                fill_up: *fill_up,
                to_rank,
                renorm: *renorm,
                input: input.as_ref(),
            };
            filter_cmd::run(&cfg)
        }
        Commands::List { input } => {
            let cfg = ListConfig {
                input: input.as_ref(),
            };
            list_cmd::run(&cfg)
        }
        Commands::Preview { n, input } => {
            let cfg = PreviewConfig {
                n: *n,
                input: input.as_ref(),
            };
            preview_cmd::run(&cfg)
        }
        Commands::Renorm { input, output } => {
            let cfg = RenormConfig {
                input: input.as_ref(),
                output: output.as_ref(),
            };
            renorm_cmd::run(&cfg)
        }
        Commands::Fillup {
            input,
            output,
            to_rank,
        } => {
            let cfg = FillupConfig {
                input: input.as_ref(),
                output: output.as_ref(),
                to_rank: to_rank.as_deref(),
            };
            fillup_cmd::run(&cfg)
=======
            let input = input
                .as_ref()
                .cloned()
                .unwrap_or_else(|| PathBuf::from("examples/text.cami"));
            let samples = parse_cami(&input)?;
            let expr = parse_expression(expression).with_context(|| "parsing expression")?;
            let mut out: Box<dyn io::Write> = if let Some(p) = output {
                Box::new(File::create(p)?)
            } else {
                Box::new(io::stdout())
            };
            let mut filtered: Vec<Sample> = Vec::new();
            let needs_taxdump = expr_needs_taxdump(&expr) || *fill_up;
            let taxonomy = if needs_taxdump {
                let cami_dir = dirs::home_dir()
                    .map(|p| p.join(".cami"))
                    .unwrap_or_else(|| PathBuf::from(".cami"));
                let need_download =
                    !(cami_dir.join("nodes.dmp").exists() && cami_dir.join("names.dmp").exists());
                if need_download {
                    eprintln!("downloading taxdump to {}", cami_dir.display());
                }
                ensure_taxdump(&cami_dir)
                    .with_context(|| format!("ensuring taxdump in {}", cami_dir.display()))?;
                Some(parse_taxdump(&cami_dir)?)
            } else {
                None
            };

            for (i, s) in samples.iter().enumerate() {
                let mut ns = s.clone();
                ns.entries = ns
                    .entries
                    .into_iter()
                    .filter(|e| eval_expr(&expr, &samples, s, e, i, taxonomy.as_ref()))
                    .collect();
                if !ns.entries.is_empty() {
                    filtered.push(ns);
                }
            }
            if *fill_up {
                let tax = taxonomy
                    .as_ref()
                    .ok_or_else(|| anyhow!("fill-up requires taxonomy data"))?;
                fill_up_samples(&mut filtered, to_rank, tax);
                if *renorm {
                    renormalize(&mut filtered);
                }
                write_cami(&filtered, &mut *out)?;
            } else if *renorm {
                let mut renormed = filtered.clone();
                renormalize(&mut renormed);
                write_cami(&renormed, &mut *out)?;
            } else {
                write_cami(&filtered, &mut *out)?;
            }
        }
        Commands::Preview { n, input } => {
            let input = input
                .as_ref()
                .cloned()
                .unwrap_or_else(|| PathBuf::from("examples/text.cami"));
            let samples = parse_cami(&input)?;
            let mut out = io::stdout();
            for s in &samples {
                writeln!(out, "@SampleID:{}", s.id)?;
                if let Some(v) = &s.version {
                    writeln!(out, "@Version:{}", v)?;
                }
                if !s.ranks.is_empty() {
                    writeln!(out, "@Ranks:{}", s.ranks.join("|"))?;
                }
                writeln!(out, "@@TAXID\tRANK\tTAXPATH\tTAXPATHSN\tPERCENTAGE")?;
                for e in s.entries.iter().take(*n) {
                    writeln!(
                        out,
                        "{}\t{}\t{}\t{}\t{}",
                        e.taxid, e.rank, e.taxpath, e.taxpathsn, e.percentage
                    )?;
                }
            }
        }
        Commands::List { input } => {
            let input = input
                .as_ref()
                .cloned()
                .unwrap_or_else(|| PathBuf::from("examples/text.cami"));
            let samples = parse_cami(&input)?;
            let mut out = io::stdout();
            for s in &samples {
                writeln!(out, "Sample: {}", s.id)?;
                writeln!(out, "  Ranks: {}", s.ranks.join(", "))?;
                writeln!(out, "  Taxa: {}", s.entries.len())?;
                // totals per rank
                let mut totals: HashMap<String, f64> = HashMap::new();
                for e in &s.entries {
                    *totals.entry(e.rank.clone()).or_insert(0.0) += e.percentage;
                }
                for r in &s.ranks {
                    let t = totals.get(r).cloned().unwrap_or(0.0);
                    writeln!(out, "    {}: {:.6}", r, t)?;
                }
            }
>>>>>>> 395e240f
        }
    }
}<|MERGE_RESOLUTION|>--- conflicted
+++ resolved
@@ -1,4 +1,3 @@
-<<<<<<< HEAD
 mod cami;
 mod commands;
 mod expression;
@@ -16,20 +15,7 @@
     preview::{self as preview_cmd, PreviewConfig},
     renorm::{self as renorm_cmd, RenormConfig},
 };
-=======
-use anyhow::{Context, Result, anyhow};
-use clap::{Parser, Subcommand};
-use std::cmp::{max, min};
-use std::collections::HashMap;
-use std::fs::File;
-use std::io::{self, BufRead, BufReader, Write};
-use std::path::PathBuf;
-// std::io::Write not directly needed in this scope
-use flate2::read::GzDecoder;
-use reqwest::blocking::get;
-use std::fs;
-use tar::Archive;
->>>>>>> 395e240f
+
 
 #[derive(Parser)]
 #[command(author, version, about)]
@@ -75,7 +61,6 @@
         #[arg(value_name = "INPUT", index = 1)]
         input: Option<PathBuf>,
     },
-<<<<<<< HEAD
     /// Renormalize abundances to 100 per rank for each sample
     Renorm {
         /// Input CAMI file
@@ -97,657 +82,6 @@
         #[arg(long)]
         to_rank: Option<String>,
     },
-=======
-}
-
-#[derive(Debug, Clone)]
-struct Sample {
-    id: String,
-    version: Option<String>,
-    ranks: Vec<String>,
-    entries: Vec<Entry>,
-}
-
-#[derive(Debug, Clone)]
-struct Entry {
-    taxid: String,
-    rank: String,
-    taxpath: String,
-    taxpathsn: String,
-    percentage: f64,
-}
-
-#[derive(Debug, Clone)]
-struct TaxNode {
-    parent: String,
-    rank: String,
-}
-
-#[derive(Debug, Clone)]
-struct Taxonomy {
-    nodes: HashMap<String, TaxNode>,
-    names: HashMap<String, String>,
-    ancestors: HashMap<String, Vec<String>>,
-}
-
-fn parse_cami(path: &PathBuf) -> Result<Vec<Sample>> {
-    let file = File::open(path).with_context(|| format!("opening {}", path.display()))?;
-    let reader = BufReader::new(file);
-
-    let mut samples = Vec::new();
-    let mut current: Option<Sample> = None;
-
-    for line in reader.lines() {
-        let line = line?;
-        let line = line.trim_end();
-        if line.is_empty() {
-            continue;
-        }
-        if line.starts_with('#') {
-            continue;
-        }
-        if line.starts_with("@SampleID:") {
-            if let Some(s) = current.take() {
-                samples.push(s);
-            }
-            let id = line[10..].trim().to_string();
-            current = Some(Sample {
-                id,
-                version: None,
-                ranks: Vec::new(),
-                entries: Vec::new(),
-            });
-            continue;
-        }
-        if line.starts_with("@Version:") {
-            if let Some(s) = current.as_mut() {
-                s.version = Some(line[9..].trim().to_string());
-            }
-            continue;
-        }
-        if line.starts_with("@Ranks:") {
-            if let Some(s) = current.as_mut() {
-                let ranks = line[7..].trim().split('|').map(|s| s.to_string()).collect();
-                s.ranks = ranks;
-            }
-            continue;
-        }
-        if line.starts_with("@@TAXID") {
-            // header for table, skip
-            continue;
-        }
-
-        // Data row: TAXID<TAB>RANK<TAB>TAXPATH<TAB>TAXPATHSN<TAB>PERCENTAGE
-        let fields: Vec<&str> = line.split('\t').collect();
-        if fields.len() < 5 {
-            // some files may use multiple spaces; try splitting on whitespace
-            let fields_ws: Vec<&str> = line.split_whitespace().collect();
-            if fields_ws.len() < 5 {
-                continue;
-            }
-            if let Some(s) = current.as_mut() {
-                let entry = Entry {
-                    taxid: fields_ws[0].to_string(),
-                    rank: fields_ws[1].to_string(),
-                    taxpath: fields_ws[2].to_string(),
-                    taxpathsn: fields_ws[3].to_string(),
-                    percentage: fields_ws[4].parse().unwrap_or(0.0),
-                };
-                s.entries.push(entry);
-            }
-            continue;
-        }
-
-        if let Some(s) = current.as_mut() {
-            let entry = Entry {
-                taxid: fields[0].to_string(),
-                rank: fields[1].to_string(),
-                taxpath: fields[2].to_string(),
-                taxpathsn: fields[3].to_string(),
-                percentage: fields[4].parse().unwrap_or(0.0),
-            };
-            s.entries.push(entry);
-        }
-    }
-
-    if let Some(s) = current.take() {
-        samples.push(s);
-    }
-
-    Ok(samples)
-}
-
-#[derive(Debug)]
-enum Expr {
-    And(Box<Expr>, Box<Expr>),
-    Or(Box<Expr>, Box<Expr>),
-    Atom(String),
-}
-
-// Tokenize expression into atoms, parentheses and operators & and |
-fn parse_expression(s: &str) -> Result<Expr> {
-    let s = s.replace("&&", "&").replace("||", "|");
-    let chars: Vec<char> = s.chars().collect();
-
-    let mut pos = 0;
-
-    fn skip_ws(chars: &Vec<char>, pos: &mut usize) {
-        while *pos < chars.len() && chars[*pos].is_whitespace() {
-            *pos += 1;
-        }
-    }
-
-    fn parse_primary(chars: &Vec<char>, pos: &mut usize) -> Result<Expr> {
-        skip_ws(chars, pos);
-        if *pos >= chars.len() {
-            return Err(anyhow::anyhow!("unexpected end"));
-        }
-        if chars[*pos] == '(' {
-            *pos += 1;
-            let e = parse_or(chars, pos)?;
-            skip_ws(chars, pos);
-            if *pos < chars.len() && chars[*pos] == ')' {
-                *pos += 1;
-                Ok(e)
-            } else {
-                Err(anyhow::anyhow!("missing )"))
-            }
-        } else {
-            // read until whitespace or & or |
-            let start = *pos;
-            while *pos < chars.len()
-                && !chars[*pos].is_whitespace()
-                && chars[*pos] != '&'
-                && chars[*pos] != '|'
-                && chars[*pos] != ')'
-            {
-                *pos += 1;
-            }
-            let atom: String = chars[start..*pos]
-                .iter()
-                .collect::<String>()
-                .trim()
-                .to_string();
-            Ok(Expr::Atom(atom))
-        }
-    }
-
-    fn parse_and(chars: &Vec<char>, pos: &mut usize) -> Result<Expr> {
-        let mut left = parse_primary(chars, pos)?;
-        skip_ws(chars, pos);
-        while *pos < chars.len() && chars[*pos] == '&' {
-            *pos += 1;
-            let right = parse_primary(chars, pos)?;
-            left = Expr::And(Box::new(left), Box::new(right));
-            skip_ws(chars, pos);
-        }
-        Ok(left)
-    }
-
-    fn parse_or(chars: &Vec<char>, pos: &mut usize) -> Result<Expr> {
-        let mut left = parse_and(chars, pos)?;
-        skip_ws(chars, pos);
-        while *pos < chars.len() && chars[*pos] == '|' {
-            *pos += 1;
-            let right = parse_and(chars, pos)?;
-            left = Expr::Or(Box::new(left), Box::new(right));
-            skip_ws(chars, pos);
-        }
-        Ok(left)
-    }
-
-    let e = parse_or(&chars, &mut pos)?;
-    Ok(e)
-}
-
-fn eval_expr(
-    e: &Expr,
-    samples: &Vec<Sample>,
-    sample: &Sample,
-    entry: &Entry,
-    sample_index: usize,
-    taxonomy: Option<&Taxonomy>,
-) -> bool {
-    match e {
-        Expr::And(a, b) => {
-            eval_expr(a, samples, sample, entry, sample_index, taxonomy)
-                && eval_expr(b, samples, sample, entry, sample_index, taxonomy)
-        }
-        Expr::Or(a, b) => {
-            eval_expr(a, samples, sample, entry, sample_index, taxonomy)
-                || eval_expr(b, samples, sample, entry, sample_index, taxonomy)
-        }
-        Expr::Atom(s) => eval_atom(s, samples, sample, entry, sample_index, taxonomy),
-    }
-}
-
-fn eval_atom(
-    s: &str,
-    samples: &Vec<Sample>,
-    sample: &Sample,
-    entry: &Entry,
-    sample_index: usize,
-    taxonomy: Option<&Taxonomy>,
-) -> bool {
-    let s = s.trim();
-    if s.starts_with("rank==") {
-        let v = s[6..].trim();
-        return entry.rank == v;
-    }
-    if s.starts_with("rank<=") {
-        let v = s[6..].trim();
-        if let Some(pos_v) = sample.ranks.iter().position(|r| r == v) {
-            if let Some(pos_e) = sample.ranks.iter().position(|r| r == &entry.rank) {
-                return pos_e >= pos_v;
-            }
-        }
-        return false;
-    }
-    if s.starts_with("rank<") {
-        let v = s[5..].trim();
-        if let Some(pos_v) = sample.ranks.iter().position(|r| r == v) {
-            if let Some(pos_e) = sample.ranks.iter().position(|r| r == &entry.rank) {
-                return pos_e > pos_v;
-            }
-        }
-        return false;
-    }
-    if s.starts_with("rank>=") {
-        let v = s[7..].trim();
-        if let Some(pos_v) = sample.ranks.iter().position(|r| r == v) {
-            if let Some(pos_e) = sample.ranks.iter().position(|r| r == &entry.rank) {
-                return pos_e <= pos_v;
-            }
-        }
-        return false;
-    }
-    if s.starts_with("rank>") {
-        let v = s[5..].trim();
-        if let Some(pos_v) = sample.ranks.iter().position(|r| r == v) {
-            if let Some(pos_e) = sample.ranks.iter().position(|r| r == &entry.rank) {
-                return pos_e < pos_v;
-            }
-        }
-        return false;
-    }
-
-    if s.starts_with("sample==") {
-        let v = s[8..].trim();
-        if v.contains(':') {
-            let parts: Vec<&str> = v.split(':').map(|p| p.trim()).collect();
-            if parts.len() == 2 {
-                let start = parts[0];
-                let end = parts[1];
-                if let (Ok(sa), Ok(ea)) = (start.parse::<usize>(), end.parse::<usize>()) {
-                    let low = min(sa, ea);
-                    let high = max(sa, ea);
-                    return (low..=high).contains(&(sample_index + 1));
-                }
-                let mut start_idx: Option<usize> = None;
-                let mut end_idx: Option<usize> = None;
-                for (idx, smp) in samples.iter().enumerate() {
-                    if start_idx.is_none() && smp.id == start {
-                        start_idx = Some(idx);
-                    }
-                    if smp.id == end {
-                        end_idx = Some(idx);
-                    }
-                }
-                if let (Some(a), Some(b)) = (start_idx, end_idx) {
-                    let low = min(a, b);
-                    let high = max(a, b);
-                    return (low..=high).contains(&sample_index);
-                }
-            }
-            return false;
-        }
-        if v.contains(',') {
-            let vals: Vec<&str> = v.split(',').map(|p| p.trim()).collect();
-            return vals.iter().any(|val| {
-                if let Ok(idx) = val.parse::<usize>() {
-                    idx == sample_index + 1
-                } else {
-                    *val == sample.id
-                }
-            });
-        }
-        return if let Ok(idx) = v.parse::<usize>() {
-            idx == sample_index + 1
-        } else {
-            v == sample.id
-        };
-    }
-
-    if s.starts_with("abundance") {
-        if let Some(idx) = s.find("<=") {
-            let val: f64 = s[idx + 2..].trim().parse().unwrap_or(0.0);
-            return entry.percentage <= val;
-        }
-        if let Some(idx) = s.find(">=") {
-            let val: f64 = s[idx + 2..].trim().parse().unwrap_or(0.0);
-            return entry.percentage >= val;
-        }
-        if let Some(idx) = s.find("==") {
-            let val: f64 = s[idx + 2..].trim().parse().unwrap_or(0.0);
-            return (entry.percentage - val).abs() < 1e-9;
-        }
-        if let Some(idx) = s.find('>') {
-            let val: f64 = s[idx + 1..].trim().parse().unwrap_or(0.0);
-            return entry.percentage > val;
-        }
-        if let Some(idx) = s.find('<') {
-            let val: f64 = s[idx + 1..].trim().parse().unwrap_or(0.0);
-            return entry.percentage < val;
-        }
-    }
-
-    // tax operations: tax==, tax<=, tax<, with optional leading ! for negation
-    let mut negate = false;
-    let mut s2 = s;
-    if s2.starts_with('!') {
-        negate = true;
-        s2 = &s2[1..];
-    }
-    if s2.starts_with("tax") {
-        if taxonomy.is_none() {
-            // without taxdump, fall back to simple taxpath string checks (less robust)
-            if s2.starts_with("tax==") {
-                let v = s2[5..].trim();
-                let contains = entry
-                    .taxpath
-                    .split('|')
-                    .last()
-                    .map(|t| t == v)
-                    .unwrap_or(false);
-                return if negate { !contains } else { contains };
-            }
-            if s2.starts_with("tax<=") {
-                let v = s2[5..].trim();
-                let contains = entry.taxpath.split('|').any(|t| t == v);
-                return if negate { !contains } else { contains };
-            }
-            if s2.starts_with("tax<") {
-                let v = s2[4..].trim();
-                let contains = entry.taxpath.split('|').any(|t| t == v);
-                let eq = entry
-                    .taxpath
-                    .split('|')
-                    .last()
-                    .map(|t| t == v)
-                    .unwrap_or(false);
-                let res = contains && !eq;
-                return if negate { !res } else { res };
-            }
-            return false;
-        }
-
-        let taxonomy = taxonomy.unwrap();
-        let v = if s2.starts_with("tax==") {
-            Some(s2[5..].trim())
-        } else if s2.starts_with("tax<=") {
-            Some(s2[5..].trim())
-        } else if s2.starts_with("tax<") {
-            Some(s2[4..].trim())
-        } else {
-            None
-        };
-        if v.is_none() {
-            return false;
-        }
-        let target = v.unwrap();
-        if s2.starts_with("tax==") {
-            let res = entry.taxid == target;
-            return if negate { !res } else { res };
-        }
-        let ancestors = taxonomy.ancestors.get(&entry.taxid);
-        if s2.starts_with("tax<=") {
-            let res = ancestors
-                .map(|anc| anc.iter().any(|t| t == target))
-                .unwrap_or(false)
-                || entry.taxid == target;
-            return if negate { !res } else { res };
-        }
-        if s2.starts_with("tax<") {
-            let is_ancestor = ancestors
-                .map(|anc| anc.iter().any(|t| t == target))
-                .unwrap_or(false);
-            let res = (is_ancestor || entry.taxid == target) && entry.taxid != target;
-            return if negate { !res } else { res };
-        }
-    }
-
-    false
-}
-
-fn expr_needs_taxdump(e: &Expr) -> bool {
-    match e {
-        Expr::And(a, b) | Expr::Or(a, b) => expr_needs_taxdump(a) || expr_needs_taxdump(b),
-        Expr::Atom(s) => s.contains("tax"),
-    }
-}
-
-fn write_cami(samples: &Vec<Sample>, out: &mut dyn io::Write) -> Result<()> {
-    for s in samples {
-        writeln!(out, "@SampleID:{}", s.id)?;
-        if let Some(v) = &s.version {
-            writeln!(out, "@Version:{}", v)?;
-        }
-        if !s.ranks.is_empty() {
-            writeln!(out, "@Ranks:{}", s.ranks.join("|"))?;
-        }
-        writeln!(out, "@@TAXID\tRANK\tTAXPATH\tTAXPATHSN\tPERCENTAGE")?;
-        for e in &s.entries {
-            writeln!(
-                out,
-                "{}\t{}\t{}\t{}\t{}",
-                e.taxid, e.rank, e.taxpath, e.taxpathsn, e.percentage
-            )?;
-        }
-    }
-    Ok(())
-}
-
-fn ensure_taxdump(dir: &PathBuf) -> Result<()> {
-    fs::create_dir_all(dir)?;
-    let nodes = dir.join("nodes.dmp");
-    let names = dir.join("names.dmp");
-    if nodes.exists() && names.exists() {
-        return Ok(());
-    }
-    // download taxdump.tar.gz
-    let url = "https://ftp.ncbi.nlm.nih.gov/pub/taxonomy/taxdump.tar.gz";
-    let resp = get(url)?;
-    let bytes = resp.bytes()?;
-    let gz = GzDecoder::new(&bytes[..]);
-    let mut ar = Archive::new(gz);
-    ar.unpack(dir)?;
-    Ok(())
-}
-
-fn build_ancestors(nodes: &HashMap<String, TaxNode>) -> HashMap<String, Vec<String>> {
-    fn helper(
-        taxid: &str,
-        nodes: &HashMap<String, TaxNode>,
-        cache: &mut HashMap<String, Vec<String>>,
-    ) -> Vec<String> {
-        if let Some(existing) = cache.get(taxid) {
-            return existing.clone();
-        }
-        let mut res = Vec::new();
-        if let Some(node) = nodes.get(taxid) {
-            if node.parent != taxid {
-                res.push(node.parent.clone());
-                let mut parent_line = helper(&node.parent, nodes, cache);
-                res.append(&mut parent_line);
-            }
-        }
-        cache.insert(taxid.to_string(), res.clone());
-        res
-    }
-
-    let mut cache: HashMap<String, Vec<String>> = HashMap::new();
-    let keys: Vec<String> = nodes.keys().cloned().collect();
-    for taxid in keys {
-        if !cache.contains_key(&taxid) {
-            helper(&taxid, nodes, &mut cache);
-        }
-    }
-    cache
-}
-
-fn parse_taxdump(dir: &PathBuf) -> Result<Taxonomy> {
-    let mut nodes: HashMap<String, TaxNode> = HashMap::new();
-    let mut names = HashMap::new();
-    let nodes_path = dir.join("nodes.dmp");
-    let names_path = dir.join("names.dmp");
-    let f = File::open(&names_path).with_context(|| "opening names.dmp")?;
-    for line in BufReader::new(f).lines() {
-        let l = line?;
-        let parts: Vec<&str> = l.split("\t|\t").collect();
-        if parts.len() >= 2 {
-            let taxid = parts[0].trim().to_string();
-            let name = parts[1].trim().to_string();
-            names.insert(taxid, name);
-        }
-    }
-    let f2 = File::open(&nodes_path).with_context(|| "opening nodes.dmp")?;
-    for line in BufReader::new(f2).lines() {
-        let l = line?;
-        let parts: Vec<&str> = l.split("\t|\t").collect();
-        if parts.len() >= 3 {
-            let taxid = parts[0].trim().to_string();
-            let parent = parts[1].trim().to_string();
-            let rank = parts[2].trim().to_string();
-            nodes.insert(taxid, TaxNode { parent, rank });
-        }
-    }
-    let ancestors = build_ancestors(&nodes);
-    Ok(Taxonomy {
-        nodes,
-        names,
-        ancestors,
-    })
-}
-
-impl Taxonomy {
-    fn lineage(&self, taxid: &str) -> Vec<(String, String, String)> {
-        let mut res = Vec::new();
-        let mut cur = taxid.to_string();
-        let mut seen = std::collections::HashSet::new();
-        while !seen.contains(&cur) {
-            seen.insert(cur.clone());
-            if let Some(node) = self.nodes.get(&cur) {
-                let name = self.names.get(&cur).cloned().unwrap_or_else(|| cur.clone());
-                res.push((cur.clone(), node.rank.clone(), name));
-                if node.parent == cur {
-                    break;
-                }
-                cur = node.parent.clone();
-            } else {
-                let name = self.names.get(&cur).cloned().unwrap_or_else(|| cur.clone());
-                res.push((cur.clone(), "no_rank".to_string(), name));
-                break;
-            }
-        }
-        res.reverse();
-        res
-    }
-}
-
-fn fill_up_samples(samples: &mut Vec<Sample>, to_rank: &str, taxonomy: &Taxonomy) {
-    for s in samples.iter_mut() {
-        if s.entries.is_empty() {
-            continue;
-        }
-        let Some(target_pos) = s.ranks.iter().position(|r| r == to_rank) else {
-            continue;
-        };
-        let mut acc: HashMap<(String, String), f64> = HashMap::new();
-        for e in &s.entries {
-            let lineage = taxonomy.lineage(&e.taxid);
-            if lineage.is_empty() {
-                continue;
-            }
-            let mut rank_to_taxid: HashMap<String, String> = HashMap::new();
-            for (tid, rnk, _name) in &lineage {
-                rank_to_taxid.insert(rnk.clone(), tid.clone());
-            }
-            if let Some(entry_pos) = s.ranks.iter().position(|r| r == &e.rank) {
-                let start = min(entry_pos, target_pos);
-                let end = max(entry_pos, target_pos);
-                for pos in start..=end {
-                    let target_rank = &s.ranks[pos];
-                    if let Some(taxid_for_rank) = rank_to_taxid.get(target_rank) {
-                        let key = (taxid_for_rank.clone(), target_rank.clone());
-                        *acc.entry(key).or_insert(0.0) += e.percentage;
-                    }
-                }
-            }
-        }
-        if acc.is_empty() {
-            continue;
-        }
-        let mut new_entries: Vec<Entry> = acc
-            .into_iter()
-            .map(|((tid, rank), pct)| {
-                let lineage = taxonomy.lineage(&tid);
-                let taxpath = lineage
-                    .iter()
-                    .map(|(t, _, _)| t.clone())
-                    .collect::<Vec<_>>()
-                    .join("|");
-                let taxpathsn = lineage
-                    .iter()
-                    .map(|(_, _, n)| n.clone())
-                    .collect::<Vec<_>>()
-                    .join("|");
-                Entry {
-                    taxid: tid,
-                    rank,
-                    taxpath,
-                    taxpathsn,
-                    percentage: pct,
-                }
-            })
-            .collect();
-        new_entries.sort_by(|a, b| {
-            let pa = s
-                .ranks
-                .iter()
-                .position(|r| r == &a.rank)
-                .unwrap_or(usize::MAX);
-            let pb = s
-                .ranks
-                .iter()
-                .position(|r| r == &b.rank)
-                .unwrap_or(usize::MAX);
-            if pa == pb {
-                a.taxpath.cmp(&b.taxpath)
-            } else {
-                pa.cmp(&pb)
-            }
-        });
-        s.entries = new_entries;
-    }
-}
-
-fn renormalize(samples: &mut Vec<Sample>) {
-    for s in samples.iter_mut() {
-        let mut by_rank: HashMap<String, Vec<usize>> = HashMap::new();
-        for (i, e) in s.entries.iter().enumerate() {
-            by_rank.entry(e.rank.clone()).or_default().push(i);
-        }
-        for (_r, idxs) in by_rank {
-            let sum: f64 = idxs.iter().map(|&i| s.entries[i].percentage).sum();
-            if sum == 0.0 {
-                continue;
-            }
-            for &i in &idxs {
-                s.entries[i].percentage = s.entries[i].percentage / sum * 100.0;
-            }
-        }
-    }
->>>>>>> 395e240f
 }
 
 fn main() -> Result<()> {
@@ -761,7 +95,6 @@
             renorm,
             input,
         } => {
-<<<<<<< HEAD
             let cfg = FilterConfig {
                 expression,
                 output: output.as_ref(),
@@ -803,111 +136,6 @@
                 to_rank: to_rank.as_deref(),
             };
             fillup_cmd::run(&cfg)
-=======
-            let input = input
-                .as_ref()
-                .cloned()
-                .unwrap_or_else(|| PathBuf::from("examples/text.cami"));
-            let samples = parse_cami(&input)?;
-            let expr = parse_expression(expression).with_context(|| "parsing expression")?;
-            let mut out: Box<dyn io::Write> = if let Some(p) = output {
-                Box::new(File::create(p)?)
-            } else {
-                Box::new(io::stdout())
-            };
-            let mut filtered: Vec<Sample> = Vec::new();
-            let needs_taxdump = expr_needs_taxdump(&expr) || *fill_up;
-            let taxonomy = if needs_taxdump {
-                let cami_dir = dirs::home_dir()
-                    .map(|p| p.join(".cami"))
-                    .unwrap_or_else(|| PathBuf::from(".cami"));
-                let need_download =
-                    !(cami_dir.join("nodes.dmp").exists() && cami_dir.join("names.dmp").exists());
-                if need_download {
-                    eprintln!("downloading taxdump to {}", cami_dir.display());
-                }
-                ensure_taxdump(&cami_dir)
-                    .with_context(|| format!("ensuring taxdump in {}", cami_dir.display()))?;
-                Some(parse_taxdump(&cami_dir)?)
-            } else {
-                None
-            };
-
-            for (i, s) in samples.iter().enumerate() {
-                let mut ns = s.clone();
-                ns.entries = ns
-                    .entries
-                    .into_iter()
-                    .filter(|e| eval_expr(&expr, &samples, s, e, i, taxonomy.as_ref()))
-                    .collect();
-                if !ns.entries.is_empty() {
-                    filtered.push(ns);
-                }
-            }
-            if *fill_up {
-                let tax = taxonomy
-                    .as_ref()
-                    .ok_or_else(|| anyhow!("fill-up requires taxonomy data"))?;
-                fill_up_samples(&mut filtered, to_rank, tax);
-                if *renorm {
-                    renormalize(&mut filtered);
-                }
-                write_cami(&filtered, &mut *out)?;
-            } else if *renorm {
-                let mut renormed = filtered.clone();
-                renormalize(&mut renormed);
-                write_cami(&renormed, &mut *out)?;
-            } else {
-                write_cami(&filtered, &mut *out)?;
-            }
-        }
-        Commands::Preview { n, input } => {
-            let input = input
-                .as_ref()
-                .cloned()
-                .unwrap_or_else(|| PathBuf::from("examples/text.cami"));
-            let samples = parse_cami(&input)?;
-            let mut out = io::stdout();
-            for s in &samples {
-                writeln!(out, "@SampleID:{}", s.id)?;
-                if let Some(v) = &s.version {
-                    writeln!(out, "@Version:{}", v)?;
-                }
-                if !s.ranks.is_empty() {
-                    writeln!(out, "@Ranks:{}", s.ranks.join("|"))?;
-                }
-                writeln!(out, "@@TAXID\tRANK\tTAXPATH\tTAXPATHSN\tPERCENTAGE")?;
-                for e in s.entries.iter().take(*n) {
-                    writeln!(
-                        out,
-                        "{}\t{}\t{}\t{}\t{}",
-                        e.taxid, e.rank, e.taxpath, e.taxpathsn, e.percentage
-                    )?;
-                }
-            }
-        }
-        Commands::List { input } => {
-            let input = input
-                .as_ref()
-                .cloned()
-                .unwrap_or_else(|| PathBuf::from("examples/text.cami"));
-            let samples = parse_cami(&input)?;
-            let mut out = io::stdout();
-            for s in &samples {
-                writeln!(out, "Sample: {}", s.id)?;
-                writeln!(out, "  Ranks: {}", s.ranks.join(", "))?;
-                writeln!(out, "  Taxa: {}", s.entries.len())?;
-                // totals per rank
-                let mut totals: HashMap<String, f64> = HashMap::new();
-                for e in &s.entries {
-                    *totals.entry(e.rank.clone()).or_insert(0.0) += e.percentage;
-                }
-                for r in &s.ranks {
-                    let t = totals.get(r).cloned().unwrap_or(0.0);
-                    writeln!(out, "    {}: {:.6}", r, t)?;
-                }
-            }
->>>>>>> 395e240f
         }
     }
 }