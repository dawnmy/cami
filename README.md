# cami

<<<<<<< HEAD
cami is a command-line companion for working with [CAMI](https://github.com/biobakery/MetaPhlAn/wiki/CAMI-profiling-format) taxonomic profiling tables. It helps you inspect samples, clean and reformat abundances, and prepare subsets for downstream analysis without leaving the terminal.
=======
cami is a command-line companion for working with [CAMI](https://cami-challenge.org/file-formats/) taxonomic profiling tables. It helps you inspect samples, clean and reformat abundances, and prepare subsets for downstream analysis without leaving the terminal.
>>>>>>> dda873c3

## Feature overview

- Summarize CAMI files to see which samples, ranks, and taxa are present.
- Preview the top entries of each sample before loading the file into another tool.
- Filter taxa with expressive boolean predicates that reference rank (`r`), sample (`s`), abundance (`a`), taxonomy (`t`/`tax`), and cumulative sums (`c`).
- Fill in missing higher ranks by pulling lineage information from the NCBI taxdump and round abundances to five decimal places.
- Renormalize abundances so that every rank in every sample sums to 100.
- Reorder taxa within each rank, either by abundance (dropping zeroes) or by lineage, to make tables easier to scan.
<<<<<<< HEAD
- Benchmark predicted profiles against ground truth tables with precision/recall, correlation, diversity, and UniFrac metrics.
=======
>>>>>>> dda873c3

The repository includes a small demo table at [`examples/test.cami`](examples/test.cami) that you can use with the examples below.

## Installation

1. Install [Rust](https://www.rust-lang.org/tools/install) if it is not already available.
2. Clone this repository and build the binary:
   ```bash
<<<<<<< HEAD
   git clone https://github.com/your-org/cami.git
=======
   git clone https://github.com/dawnmy/cami.git
>>>>>>> dda873c3
   cd cami
   cargo install --path .
   ```
3. Run `cami --help` to confirm the command is available.

You can also invoke subcommands directly with `cargo run -- <command>` while developing.

## Command reference

### `cami list`

Print a per-sample summary that counts how many taxa and how much abundance is assigned to each declared rank.

```text
$ cami list examples/test.cami
Sample: s1
  Ranks: superkingdom, phylum, class, order, family, genus, species, strain
  Total taxa: 18
    superkingdom: taxa=1 total=100.000
    phylum: taxa=2 total=100.000
    class: taxa=3 total=100.000
    order: taxa=3 total=100.000
    family: taxa=3 total=100.000
    genus: taxa=3 total=100.000
    species: taxa=3 total=100.000
    strain: taxa=0 total=0.000
...
```

Use this command to ensure the file has the ranks and coverage you expect before diving into more complex operations.

### `cami preview`

Show the first `N` entries per sample (default `5`). This is handy for spot-checking formatting and verifying that the taxonomy paths look correct.

```text
$ cami preview -n 2 examples/test.cami
@SampleID:s1
@Version:0.10.0
@Ranks:superkingdom|phylum|class|order|family|genus|species|strain
@@TAXID  RANK    TAXPATH              TAXPATHSN                                  PERCENTAGE
2        superkingdom 2                Bacteria                                   100
201174   phylum       2|201174         Bacteria|Actinobacteria                    65.67585
...
```

### `cami filter`

<<<<<<< HEAD
Filter taxa with boolean expressions while optionally filling missing ranks and renormalizing abundances. Results are emitted as a valid CAMI table, so you can chain additional commands or redirect to a file.
=======
Filter taxa with boolean expressions while optionally filling missing ranks and renormalizing abundances. Results are emitted as a valid CAMI table, so you can chain additional commands or redirect to a file. It is recommended to use single quotation marks instead of double quotes. For sample ID matching, you can enclose the sample ID or pattern in double quotes within the single-quoted expression. If you use `!c`, you must use single quotes for the expression.
>>>>>>> dda873c3

Common workflow:

```bash
<<<<<<< HEAD
cami filter --fill-up --renorm "s==s1 & r==species & a>=5" examples/test.cami > enriched.cami
=======
cami filter --fill-up --renorm 's==s1 & r==species & a>=5' examples/test.cami > enriched.cami
>>>>>>> dda873c3
```

This keeps species-level entries from sample `s1` that are at least 5% abundant, fills in any missing higher ranks using the NCBI taxonomy, renormalizes each rank to 100%, and writes the output to `enriched.cami`.

#### Expression syntax

Write expressions with `&` (and), `|` (or), and parentheses. Each atom targets one aspect of the data:

| Atom | Purpose | Operators | Notes |
| ---- | ------- | --------- | ----- |
| `r` or `rank` | Match entry ranks | `==`, `!=`, `<=`, `<`, `>=`, `>` | Uses the order declared by `@Ranks`. `r<=class` keeps class and more specific ranks, while `r>class` keeps more general ranks. Comma-separated lists are allowed with `==`/`!=`. |
<<<<<<< HEAD
| `s` or `sample` | Select samples | `==`, `!=`, `~` | `==` accepts sample IDs, 1-based indices, comma-separated lists, and inclusive ranges (`s==1:3`). `.` or `:` match all samples. Use `s~'regex'` to match IDs with a regular expression. |
=======
| `s` or `sample` | Select samples | `==`, `!=`, `~` | `==` accepts sample IDs, 1-based indices, comma-separated lists, and inclusive ranges (`s==1:3`). `.` or `:` match all samples. Use `s~"regex"` to match IDs with a regular expression. |
>>>>>>> dda873c3
| `a` or `abundance` | Compare abundances | `==`, `!=`, `>=`, `>`, `<=`, `<` | Values are interpreted as percentages (0–100). |
| `t` or `tax` | Test lineage membership | `==`, `!=`, `<=`, `<` | Compares against TAXID values. With `--fill-up` or when taxonomy data is available, ancestors are resolved through the NCBI taxdump; otherwise the command inspects `TAXPATH`. Prefix with `!` to negate the result. |
| `c` or `cumsum` | Filter by cumulative abundance | `<=` | Keeps the least-abundant taxa within each rank whose cumulative sum is at most the threshold (again using percentage units). Prefix with `!` to discard those instead. |

Examples:

- `r==species & a>=1` keeps species entries that are at least 1% abundant.
<<<<<<< HEAD
- `s==1,3-5 | s~'^gut'` keeps explicit samples plus any whose IDs start with `gut`.
=======
- `s==1,3-5 | s~"^gut"` keeps explicit samples plus any whose IDs start with `gut`.
>>>>>>> dda873c3
- `t<=562` keeps entries that fall under *Escherichia coli* (taxid 562) or match the taxid exactly.
- `!c<=2` removes the lowest-abundance taxa per rank whose cumulative total is at most 2%.

When `--fill-up` is supplied, the command downloads the NCBI taxdump (stored under `~/.cami`) if necessary. Use `--from <rank>` to specify which rank to aggregate from when filling and `--to <rank>` to control how far up the lineage to build. Combine `--renorm` to ensure each rank sums to 100 after filtering and filling.

### `cami fillup`

Populate missing higher ranks for every sample using the NCBI taxdump. Abundances are rounded to five decimal places once the hierarchy is filled.

```bash
cami fillup --to-rank family examples/test.cami > with_family.cami
```

If `--to-rank` is omitted, the command fills to the highest rank declared in each sample. Use `--from <rank>` to choose the source rank used for aggregation (defaults to `species` when available).

### `cami renorm`

Renormalize abundances so that the percentages at each rank sum to 100 for every sample. Entries with zero or negative abundances are ignored during scaling, and positive values are rounded to five decimal places.

```bash
cami renorm examples/test.cami > renormalized.cami
```

### `cami sort`

Reorder taxa within each rank for every sample.

- `--abundance` sorts taxa by descending abundance and removes entries whose abundance is exactly zero.
- `--taxpath [taxpath|taxpathsn]` sorts by the lineage strings so related taxa stay together. The default field is `taxpath` when `-t` is passed without a value.

```bash
cami sort --abundance examples/test.cami > sorted.cami
cami sort --taxpathsn examples/test.cami > lineage_sorted.cami
```

<<<<<<< HEAD
### `cami benchmark`

Evaluate one or more predicted profiles against a ground-truth CAMI table. For every sample and rank the command computes detection metrics (TP/FP/FN, precision/purity, recall/completeness, F1, Jaccard), abundance distances (L1 error, Bray–Curtis), diversity summaries (Shannon index and equitability), Pearson/Spearman correlations, and weighted/unweighted UniFrac differences. Results are written to TSV files so you can load them into spreadsheets or plotting notebooks.

```bash
cami benchmark -g truth.cami predictions/profiler1.cami predictions/profiler2.cami \
  -l "profiler1,profiler2" --gmin 0.01 -n --by-domain \
  -o benchmark-results -r "phylum,class,order,family,genus,species"
```

- `-g, --ground-truth` selects the reference CAMI table.
- Positional arguments list predicted profiles to score; provide as many as you like.
- `-l, --labels` (optional) supplies comma-separated names used in the output. When omitted the command derives labels from the file names.
- `--gmin` drops ground-truth taxa whose abundance is below the threshold before scoring (e.g., ignore taxa under 1%).
- `-n, --normalize` rescales each sample/rank in every profile so positive abundances sum to 100 prior to computing metrics.
- `--by-domain` produces additional TSV files restricted to Bacteria, Archaea, Eukarya, and Viruses alongside the overall report.
- `-o, --output` points to the directory where reports such as `benchmark.tsv` and `benchmark_bacteria.tsv` are written.
- `-r, --ranks` restricts the evaluation to specific ranks; mix short forms (`p,c,g`) and full names (`phylum,class,genus`).

Each TSV contains one row per profile/sample/rank combination:

```text
profile   sample   rank     tp  fp  fn  precision  recall   f1        jaccard  l1_error  bray_curtis  shannon_pred  shannon_truth  evenness_pred  evenness_truth  pearson  spearman  weighted_unifrac  unweighted_unifrac
profiler1 s1       species  42  5   3   0.893617   0.933333  0.913043  0.777778 4.210000  0.021053     2.271111      2.318765       0.932842       0.950112        0.981000 0.975000 0.042000           0.018519
```

=======
>>>>>>> dda873c3
## Working with the filter language

Expressions can be combined freely, allowing complex workflows:

<<<<<<< HEAD
- **Focus on a cohort:** `cami filter "s~'^trial_' & r<=genus" table.cami`
- **Drop rare tails:** `cami filter "!c<=2" table.cami`
- **Isolate a lineage:** `cami filter "t<=1224 & r>=phylum" table.cami`
- **Chain post-processing:** `cami filter --fill-up --renorm "r==species & a>=1" table.cami | cami sort --abundance`
=======
- **Focus on a cohort:** `cami filter 's~"^trial_" & r<=genus' table.cami`
- **Drop rare tails:** `cami filter '!c<=2' table.cami`
- **Isolate a lineage:** `cami filter 't<=1224 & r>=phylum' table.cami`
- **Chain post-processing:** `cami filter --fill-up --renorm 'r==species & a>=1' table.cami | cami sort --abundance`
>>>>>>> dda873c3

Remember that each command reads from stdin when no input path is supplied and writes to stdout by default, making it easy to compose multiple steps.

## Taxonomy data cache

Commands that require lineage information (`filter --fill-up`, `fillup`) download the NCBI taxdump once and cache it under `~/.cami`. Subsequent runs reuse the cached files. You can remove the directory to force a refresh.
<<<<<<< HEAD

## License

This project is distributed under the terms specified in the repository. See the accompanying license file for details.
=======
>>>>>>> dda873c3
<|MERGE_RESOLUTION|>--- conflicted
+++ resolved
@@ -1,10 +1,7 @@
 # cami
 
-<<<<<<< HEAD
-cami is a command-line companion for working with [CAMI](https://github.com/biobakery/MetaPhlAn/wiki/CAMI-profiling-format) taxonomic profiling tables. It helps you inspect samples, clean and reformat abundances, and prepare subsets for downstream analysis without leaving the terminal.
-=======
-cami is a command-line companion for working with [CAMI](https://cami-challenge.org/file-formats/) taxonomic profiling tables. It helps you inspect samples, clean and reformat abundances, and prepare subsets for downstream analysis without leaving the terminal.
->>>>>>> dda873c3
+`cami` is a command-line companion for working with [CAMI](https://cami-challenge.org/file-formats/) taxonomic profiling tables. It helps you inspect samples, clean and reformat abundances, and prepare subsets for downstream analysis without leaving the terminal.
+
 
 ## Feature overview
 
@@ -14,10 +11,8 @@
 - Fill in missing higher ranks by pulling lineage information from the NCBI taxdump and round abundances to five decimal places.
 - Renormalize abundances so that every rank in every sample sums to 100.
 - Reorder taxa within each rank, either by abundance (dropping zeroes) or by lineage, to make tables easier to scan.
-<<<<<<< HEAD
-- Benchmark predicted profiles against ground truth tables with precision/recall, correlation, diversity, and UniFrac metrics.
-=======
->>>>>>> dda873c3
+- Benchmark predicted profiles against ground truth tables with precision/recall, abundance error, correlation, diversity, and UniFrac metrics.
+
 
 The repository includes a small demo table at [`examples/test.cami`](examples/test.cami) that you can use with the examples below.
 
@@ -26,11 +21,7 @@
 1. Install [Rust](https://www.rust-lang.org/tools/install) if it is not already available.
 2. Clone this repository and build the binary:
    ```bash
-<<<<<<< HEAD
-   git clone https://github.com/your-org/cami.git
-=======
    git clone https://github.com/dawnmy/cami.git
->>>>>>> dda873c3
    cd cami
    cargo install --path .
    ```
@@ -79,20 +70,13 @@
 
 ### `cami filter`
 
-<<<<<<< HEAD
-Filter taxa with boolean expressions while optionally filling missing ranks and renormalizing abundances. Results are emitted as a valid CAMI table, so you can chain additional commands or redirect to a file.
-=======
+
 Filter taxa with boolean expressions while optionally filling missing ranks and renormalizing abundances. Results are emitted as a valid CAMI table, so you can chain additional commands or redirect to a file. It is recommended to use single quotation marks instead of double quotes. For sample ID matching, you can enclose the sample ID or pattern in double quotes within the single-quoted expression. If you use `!c`, you must use single quotes for the expression.
->>>>>>> dda873c3
 
 Common workflow:
 
 ```bash
-<<<<<<< HEAD
-cami filter --fill-up --renorm "s==s1 & r==species & a>=5" examples/test.cami > enriched.cami
-=======
 cami filter --fill-up --renorm 's==s1 & r==species & a>=5' examples/test.cami > enriched.cami
->>>>>>> dda873c3
 ```
 
 This keeps species-level entries from sample `s1` that are at least 5% abundant, fills in any missing higher ranks using the NCBI taxonomy, renormalizes each rank to 100%, and writes the output to `enriched.cami`.
@@ -104,11 +88,7 @@
 | Atom | Purpose | Operators | Notes |
 | ---- | ------- | --------- | ----- |
 | `r` or `rank` | Match entry ranks | `==`, `!=`, `<=`, `<`, `>=`, `>` | Uses the order declared by `@Ranks`. `r<=class` keeps class and more specific ranks, while `r>class` keeps more general ranks. Comma-separated lists are allowed with `==`/`!=`. |
-<<<<<<< HEAD
-| `s` or `sample` | Select samples | `==`, `!=`, `~` | `==` accepts sample IDs, 1-based indices, comma-separated lists, and inclusive ranges (`s==1:3`). `.` or `:` match all samples. Use `s~'regex'` to match IDs with a regular expression. |
-=======
 | `s` or `sample` | Select samples | `==`, `!=`, `~` | `==` accepts sample IDs, 1-based indices, comma-separated lists, and inclusive ranges (`s==1:3`). `.` or `:` match all samples. Use `s~"regex"` to match IDs with a regular expression. |
->>>>>>> dda873c3
 | `a` or `abundance` | Compare abundances | `==`, `!=`, `>=`, `>`, `<=`, `<` | Values are interpreted as percentages (0–100). |
 | `t` or `tax` | Test lineage membership | `==`, `!=`, `<=`, `<` | Compares against TAXID values. With `--fill-up` or when taxonomy data is available, ancestors are resolved through the NCBI taxdump; otherwise the command inspects `TAXPATH`. Prefix with `!` to negate the result. |
 | `c` or `cumsum` | Filter by cumulative abundance | `<=` | Keeps the least-abundant taxa within each rank whose cumulative sum is at most the threshold (again using percentage units). Prefix with `!` to discard those instead. |
@@ -116,11 +96,7 @@
 Examples:
 
 - `r==species & a>=1` keeps species entries that are at least 1% abundant.
-<<<<<<< HEAD
-- `s==1,3-5 | s~'^gut'` keeps explicit samples plus any whose IDs start with `gut`.
-=======
 - `s==1,3-5 | s~"^gut"` keeps explicit samples plus any whose IDs start with `gut`.
->>>>>>> dda873c3
 - `t<=562` keeps entries that fall under *Escherichia coli* (taxid 562) or match the taxid exactly.
 - `!c<=2` removes the lowest-abundance taxa per rank whose cumulative total is at most 2%.
 
@@ -156,7 +132,6 @@
 cami sort --taxpathsn examples/test.cami > lineage_sorted.cami
 ```
 
-<<<<<<< HEAD
 ### `cami benchmark`
 
 Evaluate one or more predicted profiles against a ground-truth CAMI table. For every sample and rank the command computes detection metrics (TP/FP/FN, precision/purity, recall/completeness, F1, Jaccard), abundance distances (L1 error, Bray–Curtis), diversity summaries (Shannon index and equitability), Pearson/Spearman correlations, and weighted/unweighted UniFrac differences. Results are written to TSV files so you can load them into spreadsheets or plotting notebooks.
@@ -183,33 +158,18 @@
 profiler1 s1       species  42  5   3   0.893617   0.933333  0.913043  0.777778 4.210000  0.021053     2.271111      2.318765       0.932842       0.950112        0.981000 0.975000 0.042000           0.018519
 ```
 
-=======
->>>>>>> dda873c3
+
 ## Working with the filter language
 
 Expressions can be combined freely, allowing complex workflows:
 
-<<<<<<< HEAD
-- **Focus on a cohort:** `cami filter "s~'^trial_' & r<=genus" table.cami`
-- **Drop rare tails:** `cami filter "!c<=2" table.cami`
-- **Isolate a lineage:** `cami filter "t<=1224 & r>=phylum" table.cami`
-- **Chain post-processing:** `cami filter --fill-up --renorm "r==species & a>=1" table.cami | cami sort --abundance`
-=======
 - **Focus on a cohort:** `cami filter 's~"^trial_" & r<=genus' table.cami`
 - **Drop rare tails:** `cami filter '!c<=2' table.cami`
 - **Isolate a lineage:** `cami filter 't<=1224 & r>=phylum' table.cami`
 - **Chain post-processing:** `cami filter --fill-up --renorm 'r==species & a>=1' table.cami | cami sort --abundance`
->>>>>>> dda873c3
 
 Remember that each command reads from stdin when no input path is supplied and writes to stdout by default, making it easy to compose multiple steps.
 
 ## Taxonomy data cache
 
-Commands that require lineage information (`filter --fill-up`, `fillup`) download the NCBI taxdump once and cache it under `~/.cami`. Subsequent runs reuse the cached files. You can remove the directory to force a refresh.
-<<<<<<< HEAD
-
-## License
-
-This project is distributed under the terms specified in the repository. See the accompanying license file for details.
-=======
->>>>>>> dda873c3
+Commands that require lineage information (`filter --fill-up`, `fillup`) download the NCBI taxdump once and cache it under `~/.cami`. Subsequent runs reuse the cached files. You can remove the directory to force a refresh.