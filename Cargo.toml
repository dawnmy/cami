--- conflicted
+++ resolved
@@ -1,10 +1,6 @@
 [package]
 name = "cami"
-<<<<<<< HEAD
-version = "0.2.0"
-=======
 version = "0.3.0"
->>>>>>> 333bea30
 edition = "2024"
 
 [dependencies]
